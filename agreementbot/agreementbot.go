--- conflicted
+++ resolved
@@ -261,7 +261,7 @@
 	}
 
 	// Start the go thread that heartbeats to the exchange
-	w.DispatchSubworker(HEARTBEAT, w.heartBeat, w.BaseWorker.Manager.Config.AgreementBot.ExchangeHeartbeat)
+	w.DispatchSubworker(HEARTBEAT, w.heartBeat, w.BaseWorker.Manager.Config.AgreementBot.ExchangeHeartbeat, false)
 
 	// Give the policy manager a chance to read in all the policies. The agbot worker will not proceed past this point
 	// until it has some policies to work with.
@@ -329,12 +329,6 @@
 	// The agbot worker is now ready to handle incoming messages
 	w.ready = true
 
-<<<<<<< HEAD
-=======
-	// Start the go thread that heartbeats to the exchange
-	w.DispatchSubworker(HEARTBEAT, w.heartBeat, w.BaseWorker.Manager.Config.AgreementBot.ExchangeHeartbeat, false)
-
->>>>>>> 0447dd7f
 	// Start the go thread that heartbeats to the database and checks for stale partitions.
 	w.DispatchSubworker(DATABASE_HEARTBEAT, w.databaseHeartBeat, int(w.BaseWorker.Manager.Config.GetPartitionStale()/3), false)
 	w.DispatchSubworker(STALE_PARTITIONS, w.stalePartitions, int(w.BaseWorker.Manager.Config.GetPartitionStale()), false)
